{
	"id": "hi-note",
	"name": "HiNote",
<<<<<<< HEAD
	"version": "0.2.18",
=======
	"version": "0.3.0",
>>>>>>> 9a6b1fdd
	"minAppVersion": "0.15.0",
	"description": "Enhance your highlighted notes with comment management and export features.",
	"author": "Kai",
	"authorUrl": "https://github.com/CatMuse",
	"isDesktopOnly": false
}<|MERGE_RESOLUTION|>--- conflicted
+++ resolved
@@ -1,11 +1,7 @@
 {
 	"id": "hi-note",
 	"name": "HiNote",
-<<<<<<< HEAD
-	"version": "0.2.18",
-=======
 	"version": "0.3.0",
->>>>>>> 9a6b1fdd
 	"minAppVersion": "0.15.0",
 	"description": "Enhance your highlighted notes with comment management and export features.",
 	"author": "Kai",
