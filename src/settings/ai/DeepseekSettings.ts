--- conflicted
+++ resolved
@@ -75,11 +75,8 @@
         
         // 立即保存设置
         await this.plugin.saveSettings();
-<<<<<<< HEAD
-=======
-
-        
->>>>>>> 9a6b1fdd
+
+        
     }
 
     private async validateApiKey(apiKey: string): Promise<boolean> {
@@ -91,12 +88,8 @@
             // 使用当前选择的模型来验证
             const modelId = this.modelState.selectedModel.id;
             const url = `${baseUrl}/models/${modelId}`;
-<<<<<<< HEAD
-            
-=======
-
-
->>>>>>> 9a6b1fdd
+
+
             const response = await fetch(url, {
                 headers: {
                     'Authorization': `Bearer ${apiKey}`,
@@ -113,10 +106,7 @@
                 
                 // 如果是预设模型但不是 deepseek-chat，先检查 API Key 是否有效
                 if (modelId !== 'deepseek-chat') {
-<<<<<<< HEAD
-=======
-
->>>>>>> 9a6b1fdd
+
                     const checkUrl = `${baseUrl}/models/deepseek-chat`;
                     const checkResponse = await fetch(checkUrl, {
                         headers: {
