import { CardTemplate } from './index';
import { HighlightInfo } from '../types';

export const modernTemplate: CardTemplate = {
    id: 'modern',
    name: '现代风格',
    description: '现代简约的卡片样式',
    render: (highlight: HighlightInfo) => {
        const cardContainer = document.createElement('div');
        cardContainer.className = 'highlight-export-card highlight-export-card-modern';

        // 高亮文本区域
        const quoteSection = document.createElement('div');
        quoteSection.className = 'highlight-export-quote-section';
        
        // 添加引号装饰
        const quoteDecoration = document.createElement('div');
        quoteDecoration.className = 'highlight-export-quote-decoration';
<<<<<<< HEAD
        const svg = document.createElementNS('http://www.w3.org/2000/svg', 'svg');
        svg.setAttribute('viewBox', '0 0 24 24');
        svg.setAttribute('width', '32');
        svg.setAttribute('height', '32');
        svg.setAttribute('fill', 'none');
        svg.setAttribute('stroke', 'currentColor');
        svg.setAttribute('stroke-width', '1');
        svg.setAttribute('stroke-linecap', 'round');
        svg.setAttribute('stroke-linejoin', 'round');
        svg.setAttribute('opacity', '0.2');

        const path1 = document.createElementNS('http://www.w3.org/2000/svg', 'path');
        path1.setAttribute('d', 'M3 21c3 0 7-1 7-8V5c0-1.25-.756-2.017-2-2H4c-1.25 0-2 .75-2 1.972V11c0 1.25.75 2 2 2 1 0 1 1v1c0 1-1 2-2 2s-1 .008-1 1.031V20c0 1 0 1 1 1z');

        const path2 = document.createElementNS('http://www.w3.org/2000/svg', 'path');
        path2.setAttribute('d', 'M15 21c3 0 7-1 7-8V5c0-1.25-.757-2.017-2-2h-4c-1.25 0-2 .75-2 1.972V11c0 1.25.75 2 2 2h.75c0 2.25.25 4-2.75 4v3c0 1 0 1 1 1z');

        svg.appendChild(path1);
        svg.appendChild(path2);
        quoteDecoration.appendChild(svg);
=======
        
        // Create SVG element using DOM API instead of innerHTML
        const svgEl = document.createElementNS("http://www.w3.org/2000/svg", "svg");
        svgEl.setAttribute("viewBox", "0 0 24 24");
        svgEl.setAttribute("width", "32");
        svgEl.setAttribute("height", "32");
        svgEl.setAttribute("fill", "none");
        svgEl.setAttribute("stroke", "currentColor");
        svgEl.setAttribute("stroke-width", "1");
        svgEl.setAttribute("stroke-linecap", "round");
        svgEl.setAttribute("stroke-linejoin", "round");
        svgEl.setAttribute("opacity", "0.2");
        
        // Create first path
        const path1 = document.createElementNS("http://www.w3.org/2000/svg", "path");
        path1.setAttribute("d", "M3 21c3 0 7-1 7-8V5c0-1.25-.756-2.017-2-2H4c-1.25 0-2 .75-2 1.972V11c0 1.25.75 2 2 2 1 0 1 0 1 1v1c0 1-1 2-2 2s-1 .008-1 1.031V20c0 1 0 1 1 1z");
        
        // Create second path
        const path2 = document.createElementNS("http://www.w3.org/2000/svg", "path");
        path2.setAttribute("d", "M15 21c3 0 7-1 7-8V5c0-1.25-.757-2.017-2-2h-4c-1.25 0-2 .75-2 1.972V11c0 1.25.75 2 2 2h.75c0 2.25.25 4-2.75 4v3c0 1 0 1 1 1z");
        
        // Append paths to SVG
        svgEl.appendChild(path1);
        svgEl.appendChild(path2);
        
        // Append SVG to quote decoration
        quoteDecoration.appendChild(svgEl);
>>>>>>> 9a6b1fdd
        quoteSection.appendChild(quoteDecoration);
        
        const quoteContent = document.createElement('div');
        quoteContent.className = 'highlight-export-quote';
        quoteContent.textContent = highlight.text;
        quoteSection.appendChild(quoteContent);
        cardContainer.appendChild(quoteSection);

        // 底部信息
        const footer = document.createElement('div');
        footer.className = 'highlight-export-footer';

        const source = document.createElement('div');
        source.className = 'highlight-export-source';
        source.textContent = document.querySelector('.workspace-leaf.mod-active .view-header-title')?.textContent || 'Obsidian';
        footer.appendChild(source);

        const date = document.createElement('div');
        date.className = 'highlight-export-date';
        date.textContent = new Date().toLocaleDateString();
        footer.appendChild(date);

        cardContainer.appendChild(footer);

        return cardContainer;
    }
}; 

// 这个文件好像暂时没有，可作为以后的模板扩展来用<|MERGE_RESOLUTION|>--- conflicted
+++ resolved
@@ -16,28 +16,6 @@
         // 添加引号装饰
         const quoteDecoration = document.createElement('div');
         quoteDecoration.className = 'highlight-export-quote-decoration';
-<<<<<<< HEAD
-        const svg = document.createElementNS('http://www.w3.org/2000/svg', 'svg');
-        svg.setAttribute('viewBox', '0 0 24 24');
-        svg.setAttribute('width', '32');
-        svg.setAttribute('height', '32');
-        svg.setAttribute('fill', 'none');
-        svg.setAttribute('stroke', 'currentColor');
-        svg.setAttribute('stroke-width', '1');
-        svg.setAttribute('stroke-linecap', 'round');
-        svg.setAttribute('stroke-linejoin', 'round');
-        svg.setAttribute('opacity', '0.2');
-
-        const path1 = document.createElementNS('http://www.w3.org/2000/svg', 'path');
-        path1.setAttribute('d', 'M3 21c3 0 7-1 7-8V5c0-1.25-.756-2.017-2-2H4c-1.25 0-2 .75-2 1.972V11c0 1.25.75 2 2 2 1 0 1 1v1c0 1-1 2-2 2s-1 .008-1 1.031V20c0 1 0 1 1 1z');
-
-        const path2 = document.createElementNS('http://www.w3.org/2000/svg', 'path');
-        path2.setAttribute('d', 'M15 21c3 0 7-1 7-8V5c0-1.25-.757-2.017-2-2h-4c-1.25 0-2 .75-2 1.972V11c0 1.25.75 2 2 2h.75c0 2.25.25 4-2.75 4v3c0 1 0 1 1 1z');
-
-        svg.appendChild(path1);
-        svg.appendChild(path2);
-        quoteDecoration.appendChild(svg);
-=======
         
         // Create SVG element using DOM API instead of innerHTML
         const svgEl = document.createElementNS("http://www.w3.org/2000/svg", "svg");
@@ -65,7 +43,6 @@
         
         // Append SVG to quote decoration
         quoteDecoration.appendChild(svgEl);
->>>>>>> 9a6b1fdd
         quoteSection.appendChild(quoteDecoration);
         
         const quoteContent = document.createElement('div');
