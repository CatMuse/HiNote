--- conflicted
+++ resolved
@@ -116,16 +116,11 @@
             });
 
             fileNameEl.addEventListener("dragend", () => {
-<<<<<<< HEAD
+
                 fileNameEl.removeClass("dragging");
+
                 DragPreview.clear();
-=======
-
-                fileNameEl.removeClass("dragging");
-
-                DragPreview.clear();
-
->>>>>>> 9a6b1fdd
+
             });
 
             // 创建文件图标
