import { CommentItem, HighlightInfo } from "../../types";

// 标签格式的正则表达式
const TAG_REGEX = /#[\w\u4e00-\u9fa5]+/g;
const PURE_TAGS_FORMAT = /^\s*(#[\w\u4e00-\u9fa5]+(\s+#[\w\u4e00-\u9fa5]+)*\s*)$/;

export class CommentList {
    private container: HTMLElement;

    constructor(
        parentEl: HTMLElement,
        private highlight: HighlightInfo,
        private onCommentEdit: (comment: CommentItem) => void
    ) {
        this.render(parentEl);
    }

    private render(parentEl: HTMLElement) {
        const comments = this.highlight.comments || [];
        if (comments.length === 0) return;

        const commentsSection = parentEl.createEl("div", {
            cls: "hi-notes-section"
        });

        this.container = commentsSection.createEl("div", {
            cls: "hi-notes-list"
        });

        this.renderComments();
    }

    private renderComments() {
        const comments = this.highlight.comments || [];
        
        // 按更新时间倒序排序，并将纯标签评论放在前面
        comments.sort((a, b) => {
            const aIsTag = PURE_TAGS_FORMAT.test(a.content);
            const bIsTag = PURE_TAGS_FORMAT.test(b.content);
            if (aIsTag && !bIsTag) return -1;
            if (!aIsTag && bIsTag) return 1;
            return b.updatedAt - a.updatedAt;
        });

        // 清空容器
        while (this.container.firstChild) {
            this.container.removeChild(this.container.firstChild);
        }
        
        comments.forEach(comment => {
            // 检查是否是纯标签评论
            const isPureTagComment = PURE_TAGS_FORMAT.test(comment.content);

            const commentEl = this.container.createEl("div", {
                cls: `hi-note${isPureTagComment ? ' pure-tags-comment' : ''}`,
                attr: { 'data-comment-id': comment.id }
            });

            // 评论内容 - 添加双击事件
            // 处理标签和内容
            const contentEl = commentEl.createEl("div", {
                cls: "hi-note-content"
            });

            const content = comment.content;
            // 检查是否是纯标签格式
            if (PURE_TAGS_FORMAT.test(content)) {
                // 如果是纯标签格式，将每个标签替换为样式化的标签
                let formattedContent = content;
                const tags = content.match(TAG_REGEX) || [];
<<<<<<< HEAD
                tags.forEach(tag => {
                    formattedContent = formattedContent.replace(tag, `<span class="highlight-tag">${tag}</span>`);
                });
                const textNode = document.createTextNode(formattedContent);
                contentEl.replaceChildren(textNode);
=======
                
                // Clear the content element
                while (contentEl.firstChild) {
                    contentEl.removeChild(contentEl.firstChild);
                }
                
                // If there are tags, process them
                if (tags.length > 0) {
                    // Split the content by tags to preserve the order
                    const parts = formattedContent.split(TAG_REGEX);
                    let currentIndex = 0;
                    
                    // Interleave text parts and styled tags
                    parts.forEach((part, index) => {
                        // Add the text part
                        if (part) {
                            contentEl.appendChild(document.createTextNode(part));
                        }
                        
                        // Add the tag (if there is one after this part)
                        if (index < tags.length) {
                            const tagSpan = document.createElement('span');
                            tagSpan.className = 'highlight-tag';
                            tagSpan.textContent = tags[index];
                            contentEl.appendChild(tagSpan);
                        }
                    });
                } else {
                    // 如果不是纯标签格式，直接显示原始内容
                    contentEl.textContent = content;
                }
>>>>>>> 9a6b1fdd
            } else {
                // 如果不是纯标签格式，直接显示原始内容
                contentEl.textContent = content;
            }

            // 添加双击事件监听
            contentEl.addEventListener("dblclick", (e) => {
                e.stopPropagation();
                e.preventDefault(); // 阻止默认行为
                this.onCommentEdit(comment);
            });

            // 阻止单击事件冒泡，避免与双击冲突
            contentEl.addEventListener("click", (e) => {
                e.stopPropagation();
            });

            // 创建底部操作栏
            const footer = commentEl.createEl("div", {
                cls: "hi-note-footer"
            });

            // 评论时间
            footer.createEl("div", {
                text: new Date(comment.updatedAt).toLocaleString(),
                cls: "hi-note-time"
            });

            // 添加双击编辑提示
            footer.createEl("span", {
                text: "双击编辑",
                cls: "hi-note-edit-hint"
            });

            // 操作按钮容器
            footer.createEl("div", {
                cls: "hi-note-actions"
            });
        });
    }
} <|MERGE_RESOLUTION|>--- conflicted
+++ resolved
@@ -68,13 +68,6 @@
                 // 如果是纯标签格式，将每个标签替换为样式化的标签
                 let formattedContent = content;
                 const tags = content.match(TAG_REGEX) || [];
-<<<<<<< HEAD
-                tags.forEach(tag => {
-                    formattedContent = formattedContent.replace(tag, `<span class="highlight-tag">${tag}</span>`);
-                });
-                const textNode = document.createTextNode(formattedContent);
-                contentEl.replaceChildren(textNode);
-=======
                 
                 // Clear the content element
                 while (contentEl.firstChild) {
@@ -106,7 +99,6 @@
                     // 如果不是纯标签格式，直接显示原始内容
                     contentEl.textContent = content;
                 }
->>>>>>> 9a6b1fdd
             } else {
                 // 如果不是纯标签格式，直接显示原始内容
                 contentEl.textContent = content;
